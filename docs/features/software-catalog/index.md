---
id: software-catalog-overview
title: Backstage Service Catalog (alpha)
---

## What is a Service Catalog?

The Backstage Service Catalog — actually, a software catalog, since it includes
more than just services — is a centralized system that keeps track of ownership
and metadata for all the software in your ecosystem (services, websites,
libraries, data pipelines, etc). The catalog is built around the concept of
[metadata YAML files](descriptor-format.md) stored together with the code, which
are then harvested and visualized in Backstage.

![service-catalog](https://backstage.io/blog/assets/6/header.png)

## How it works

Backstage and the Backstage Service Catalog makes it easy for one team to manage
10 services — and makes it possible for your company to manage thousands of
them.

More specifically, the Service Catalog enables two main use-cases:

1. Helping teams manage and maintain the software they own. Teams get a uniform
   view of all their software; services, libraries, websites, ML models — you
   name it, Backstage knows all about it.
2. Makes all the software in your company, and who owns it, discoverable. No
   more orphan software hiding in the dark corners of your software ecosystem.

<<<<<<< HEAD
![](../../assets/software-catalog/service-catalog-home.png)
=======
## Getting Started

The Software Catalog is available to browse on the start page at `/`. If you've
followed [Installing in your Backstage App](./installation.md) in your separate
App or [Getting Started with Backstage](../../getting-started) for this repo,
you should be able to browse the catalog at `http://localhost:3000`.

![](service-catalog-home.png)
>>>>>>> 52a3c6d4

## Adding components to the catalog

The source of truth for the components in your service catalog are
[metadata YAML files](descriptor-format.md) stored in source control (GitHub,
GitHub Enterprise, GitLab, ...).

There are 3 ways to add components to the catalog:

1. Manually register components
2. Creating new components through Backstage
3. Integrating with and [external source](external-integrations.md)

### Manually register components

Users can register new components by going to `/create` and clicking the
**REGISTER EXISTING COMPONENT** button:

![](bsc-register-1.png)

Backstage expects the full URL to the YAML in your source control. Example:

```
https://github.com/spotify/backstage/blob/master/packages/catalog-model/examples/artist-lookup-component.yaml
```

_More examples can be found
[here](https://github.com/spotify/backstage/tree/master/packages/catalog-model/examples)._

![](bsc-register-2.png)

It is important to note that any kind of software can be registered in
Backstage. Even if the software is not maintained by your company (SaaS
offering, for example) it is still useful to create components for tracking
ownership.

### Creating new components through Backstage

All software created through the
[Backstage Software Templates](../software-templates/index.md) are automatically
registered in the catalog.

### Updating component metadata

Teams owning the components are responsible for maintaining the metadata about
them, and do so using their normal Git workflow.

![](bsc-edit.png)

Once the change has been merged, Backstage will automatically show the updated
metadata in the service catalog after a short while.

## Finding software in the catalog

By default the service catalog shows components owned by the team of the logged
in user. But you can also switch to _All_ to see all the components across your
companie's software ecosystem. Basic inline _search_ and _column filtering_
makes it easy to browse a big set of components.

![](bsc-search.png)

## Starring components

For easy and quick access to components you visit frequently, Backstage supports
_starring_ of components:

![](bsc-starred.png)

## Integrated tooling through plugins

The service catalog is a great way to organise the infrastructure tools you use
to manage the software. This is how Backstage creates one developer portal for
all your tools. Rather than asking teams to jump between different
infrastructure UI’s (and incurring additional cognitive overhead each time they
make a context switch), most of these tools can be organised around the entities
in the catalog.

![tools](https://backstage.io/blog/assets/20-05-20/tabs.png)

The Backstage platform can be customized by incorporating
[existing open source plugins](https://github.com/spotify/backstage/tree/master/plugins),
or by [building your own](../../plugins/index.md).

## Links

- [[Blog post] Backstage Service Catalog released in alpha](https://backstage.io/blog/2020/06/22/backstage-service-catalog-alpha)<|MERGE_RESOLUTION|>--- conflicted
+++ resolved
@@ -28,9 +28,6 @@
 2. Makes all the software in your company, and who owns it, discoverable. No
    more orphan software hiding in the dark corners of your software ecosystem.
 
-<<<<<<< HEAD
-![](../../assets/software-catalog/service-catalog-home.png)
-=======
 ## Getting Started
 
 The Software Catalog is available to browse on the start page at `/`. If you've
@@ -38,8 +35,7 @@
 App or [Getting Started with Backstage](../../getting-started) for this repo,
 you should be able to browse the catalog at `http://localhost:3000`.
 
-![](service-catalog-home.png)
->>>>>>> 52a3c6d4
+![](../../assets/software-catalog/service-catalog-home.png)
 
 ## Adding components to the catalog
 
