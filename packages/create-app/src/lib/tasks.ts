/*
 * Copyright 2020 The Backstage Authors
 *
 * Licensed under the Apache License, Version 2.0 (the "License");
 * you may not use this file except in compliance with the License.
 * You may obtain a copy of the License at
 *
 *     http://www.apache.org/licenses/LICENSE-2.0
 *
 * Unless required by applicable law or agreed to in writing, software
 * distributed under the License is distributed on an "AS IS" BASIS,
 * WITHOUT WARRANTIES OR CONDITIONS OF ANY KIND, either express or implied.
 * See the License for the specific language governing permissions and
 * limitations under the License.
 */

import { BACKSTAGE_JSON } from '@backstage/cli-common';
import chalk from 'chalk';
import fs from 'fs-extra';
import handlebars from 'handlebars';
import ora from 'ora';
import recursive from 'recursive-readdir';
<<<<<<< HEAD
import { basename, dirname, join, resolve as resolvePath } from 'path';
=======
import {
  basename,
  dirname,
  resolve as resolvePath,
  relative as relativePath,
} from 'path';
>>>>>>> eaeac8fd
import { exec as execCb } from 'child_process';
import { packageVersions } from './versions';
import { promisify } from 'util';

const TASK_NAME_MAX_LENGTH = 14;
const exec = promisify(execCb);

export class Task {
  static log(name: string = '') {
    process.stdout.write(`${chalk.green(name)}\n`);
  }

  static error(message: string = '') {
    process.stdout.write(`\n${chalk.red(message)}\n\n`);
  }

  static section(name: string) {
    const title = chalk.green(`${name}:`);
    process.stdout.write(`\n ${title}\n`);
  }

  static exit(code: number = 0) {
    process.exit(code);
  }

  static async forItem(
    task: string,
    item: string,
    taskFunc: () => Promise<void>,
  ): Promise<void> {
    const paddedTask = chalk.green(task.padEnd(TASK_NAME_MAX_LENGTH));

    const spinner = ora({
      prefixText: chalk.green(`  ${paddedTask}${chalk.cyan(item)}`),
      spinner: 'arc',
      color: 'green',
    }).start();

    try {
      await taskFunc();
      spinner.succeed();
    } catch (error) {
      spinner.fail();
      throw error;
    }
  }
}

/**
 * Generate a templated backstage project
 *
 * @param templateDir - location containing template files
 * @param destinationDir - location to save templated project
 * @param context - template parameters
 */
export async function templatingTask(
  templateDir: string,
  destinationDir: string,
  context: any,
  version: string,
) {
  const files = await recursive(templateDir).catch(error => {
    throw new Error(`Failed to read template directory: ${error.message}`);
  });

  for (const file of files) {
    const destinationFile = resolvePath(
      destinationDir,
      relativePath(templateDir, file),
    );
    await fs.ensureDir(dirname(destinationFile));

    if (file.endsWith('.hbs')) {
      await Task.forItem('templating', basename(file), async () => {
        const destination = destinationFile.replace(/\.hbs$/, '');

        const template = await fs.readFile(file);
        const compiled = handlebars.compile(template.toString());
        const contents = compiled(
          { name: basename(destination), ...context },
          {
            helpers: {
              version(name: keyof typeof packageVersions) {
                if (name in packageVersions) {
                  return packageVersions[name];
                }
                throw new Error(`No version available for package ${name}`);
              },
            },
          },
        );

        await fs.writeFile(destination, contents).catch(error => {
          throw new Error(
            `Failed to create file: ${destination}: ${error.message}`,
          );
        });
      });
    } else {
      await Task.forItem('copying', basename(file), async () => {
        await fs.copyFile(file, destinationFile).catch(error => {
          const destination = destinationFile;
          throw new Error(
            `Failed to copy file to ${destination} : ${error.message}`,
          );
        });
      });
    }
  }
  await Task.forItem('creating', BACKSTAGE_JSON, () =>
    fs.writeFile(
      join(destinationDir, BACKSTAGE_JSON),
      `{\n  "version": ${JSON.stringify(version)}\n}\n`,
    ),
  );
}

/**
 * Verify that application target does not already exist
 *
 * @param rootDir - The directory to create application folder `name`
 * @param name - The specified name of the application
 * @Throws Error - If directory with name of `destination` already exists
 */
export async function checkAppExistsTask(rootDir: string, name: string) {
  await Task.forItem('checking', name, async () => {
    const destination = resolvePath(rootDir, name);

    if (await fs.pathExists(destination)) {
      const existing = chalk.cyan(destination.replace(`${rootDir}/`, ''));
      throw new Error(
        `A directory with the same name already exists: ${existing}\nPlease try again with a different app name`,
      );
    }
  });
}

/**
 * Verify that application `path` exists, otherwise create the directory
 *
 * @param {string} path - target to create directory
 * @throws {Error} if `path` is a file, or `fs.mkdir` fails
 */
export async function checkPathExistsTask(path: string) {
  await Task.forItem('checking', path, async () => {
    try {
      await fs.mkdirs(path);
    } catch (error) {
      // will fail if a file already exists at given `path`
      throw new Error(`Failed to create app directory: ${error.message}`);
    }
  });
}

/**
 * Create a folder to store templated files
 *
 * @param {string} tempDir - target temporary directory
 * @throws {Error} if `fs.mkdir` fails
 */
export async function createTemporaryAppFolderTask(tempDir: string) {
  await Task.forItem('creating', 'temporary directory', async () => {
    try {
      await fs.mkdir(tempDir);
    } catch (error) {
      throw new Error(`Failed to create temporary app directory, ${error}`);
    }
  });
}

/**
 * Run `yarn install` and `run tsc` in application directory
 *
 * @param {string} appDir - location of application to build
 */
export async function buildAppTask(appDir: string) {
  const runCmd = async (cmd: string) => {
    await Task.forItem('executing', cmd, async () => {
      process.chdir(appDir);
      await exec(cmd).catch(error => {
        process.stdout.write(error.stderr);
        process.stdout.write(error.stdout);
        throw new Error(`Could not execute command ${chalk.cyan(cmd)}`);
      });
    });
  };

  await runCmd('yarn install');
  await runCmd('yarn tsc');
}

/**
 * Move temporary directory to destination application folder
 *
 * @param {string} tempDir source path to copy files from
 * @param {string} destination target path to copy files
 * @param {string} id
 * @throws {Error} if `fs.move` fails
 */
export async function moveAppTask(
  tempDir: string,
  destination: string,
  id: string,
) {
  await Task.forItem('moving', id, async () => {
    await fs
      .move(tempDir, destination)
      .catch(error => {
        throw new Error(
          `Failed to move app from ${tempDir} to ${destination}: ${error.message}`,
        );
      })
      .finally(() => {
        // remove temporary files on both success and failure
        fs.removeSync(tempDir);
      });
  });
}<|MERGE_RESOLUTION|>--- conflicted
+++ resolved
@@ -20,16 +20,13 @@
 import handlebars from 'handlebars';
 import ora from 'ora';
 import recursive from 'recursive-readdir';
-<<<<<<< HEAD
-import { basename, dirname, join, resolve as resolvePath } from 'path';
-=======
 import {
   basename,
   dirname,
+  join,
   resolve as resolvePath,
   relative as relativePath,
 } from 'path';
->>>>>>> eaeac8fd
 import { exec as execCb } from 'child_process';
 import { packageVersions } from './versions';
 import { promisify } from 'util';
