{
  "name": "example-backend",
  "version": "0.1.1-alpha.8",
  "main": "dist",
  "types": "src/index.ts",
  "private": true,
  "license": "Apache-2.0",
  "engines": {
    "node": ">=12"
  },
  "scripts": {
    "build": "tsc",
<<<<<<< HEAD
    "start": "backstage-cli backend:dev",
=======
    "start": "backstage-cli watch-deps --build -- tsc-watch --onFirstSuccess \\\"cross-env NODE_ENV=development nodemon -r esm\\\"",
>>>>>>> 98b92728
    "lint": "backstage-cli lint",
    "test": "backstage-cli test",
    "clean": "backstage-cli clean",
    "migrate:create": "knex migrate:make -x ts"
  },
  "dependencies": {
    "@backstage/backend-common": "^0.1.1-alpha.8",
    "@backstage/catalog-model": "^0.1.1-alpha.8",
    "@backstage/plugin-auth-backend": "^0.1.1-alpha.8",
    "@backstage/plugin-catalog-backend": "^0.1.1-alpha.8",
    "@backstage/plugin-identity-backend": "^0.1.1-alpha.8",
    "@backstage/plugin-scaffolder-backend": "^0.1.1-alpha.8",
    "@backstage/plugin-sentry-backend": "^0.1.1-alpha.8",
    "esm": "^3.2.25",
    "express": "^4.17.1",
    "knex": "^0.21.1",
    "sqlite3": "^4.2.0",
    "winston": "^3.2.1"
  },
  "devDependencies": {
    "@backstage/cli": "^0.1.1-alpha.8",
    "@types/express": "^4.17.6",
    "@types/express-serve-static-core": "^4.17.5",
    "@types/helmet": "^0.0.47",
    "jest": "^26.0.1",
    "tsc-watch": "^4.2.3",
    "typescript": "^3.9.2"
  },
  "nodemonConfig": {
    "watch": [
      "./dist",
      "node_modules/@backstage*"
    ]
  }
}<|MERGE_RESOLUTION|>--- conflicted
+++ resolved
@@ -10,11 +10,7 @@
   },
   "scripts": {
     "build": "tsc",
-<<<<<<< HEAD
     "start": "backstage-cli backend:dev",
-=======
-    "start": "backstage-cli watch-deps --build -- tsc-watch --onFirstSuccess \\\"cross-env NODE_ENV=development nodemon -r esm\\\"",
->>>>>>> 98b92728
     "lint": "backstage-cli lint",
     "test": "backstage-cli test",
     "clean": "backstage-cli clean",
