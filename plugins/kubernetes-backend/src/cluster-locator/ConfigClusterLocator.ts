--- conflicted
+++ resolved
@@ -64,14 +64,11 @@
           case 'azure': {
             return clusterDetails;
           }
-<<<<<<< HEAD
-=======
           case 'oidc': {
             const oidcTokenProvider = c.getString('oidcTokenProvider');
 
             return { oidcTokenProvider, ...clusterDetails };
           }
->>>>>>> 57673ce1
           case 'serviceAccount': {
             return clusterDetails;
           }
