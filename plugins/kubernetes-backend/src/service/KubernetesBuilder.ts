/*
 * Copyright 2020 The Backstage Authors
 *
 * Licensed under the Apache License, Version 2.0 (the "License");
 * you may not use this file except in compliance with the License.
 * You may obtain a copy of the License at
 *
 *     http://www.apache.org/licenses/LICENSE-2.0
 *
 * Unless required by applicable law or agreed to in writing, software
 * distributed under the License is distributed on an "AS IS" BASIS,
 * WITHOUT WARRANTIES OR CONDITIONS OF ANY KIND, either express or implied.
 * See the License for the specific language governing permissions and
 * limitations under the License.
 */
import { Config } from '@backstage/config';
import express from 'express';
import Router from 'express-promise-router';
import { Logger } from 'winston';
import { Duration } from 'luxon';
import { getCombinedClusterSupplier } from '../cluster-locator';
import { MultiTenantServiceLocator } from '../service-locator/MultiTenantServiceLocator';
import {
  KubernetesObjectTypes,
  ServiceLocatorMethod,
  CustomResource,
  KubernetesObjectsProvider,
  ObjectsByEntityRequest,
  KubernetesClustersSupplier,
  KubernetesFetcher,
  KubernetesServiceLocator,
  KubernetesObjectsProviderOptions,
} from '../types/types';
import { KubernetesClientProvider } from './KubernetesClientProvider';
import {
  DEFAULT_OBJECTS,
  KubernetesFanOutHandler,
} from './KubernetesFanOutHandler';
import { KubernetesClientBasedFetcher } from './KubernetesFetcher';
<<<<<<< HEAD
import { PluginEndpointDiscovery } from '@backstage/backend-common';
=======
import { addResourceRoutesToRouter } from '../routes/resourcesRoutes';
import { CatalogApi } from '@backstage/catalog-client';
>>>>>>> 74f72e53

/**
 *
 * @alpha
 */
export interface KubernetesEnvironment {
  logger: Logger;
  config: Config;
<<<<<<< HEAD
  discovery: PluginEndpointDiscovery;
=======
  catalogApi: CatalogApi;
>>>>>>> 74f72e53
}

/**
 * The return type of the `KubernetesBuilder.build` method
 *
 * @alpha
 */
export type KubernetesBuilderReturn = Promise<{
  router: express.Router;
  clusterSupplier: KubernetesClustersSupplier;
  customResources: CustomResource[];
  fetcher: KubernetesFetcher;
  objectsProvider: KubernetesObjectsProvider;
  serviceLocator: KubernetesServiceLocator;
}>;

/**
 *
 * @alpha
 */
export class KubernetesBuilder {
  private clusterSupplier?: KubernetesClustersSupplier;
  private defaultClusterRefreshInterval: Duration = Duration.fromObject({
    minutes: 60,
  });
  private objectsProvider?: KubernetesObjectsProvider;
  private fetcher?: KubernetesFetcher;
  private serviceLocator?: KubernetesServiceLocator;

  static createBuilder(env: KubernetesEnvironment) {
    return new KubernetesBuilder(env);
  }

  constructor(protected readonly env: KubernetesEnvironment) {}

  public async build(): KubernetesBuilderReturn {
    const logger = this.env.logger;
    const config = this.env.config;

    logger.info('Initializing Kubernetes backend');

    if (!config.has('kubernetes')) {
      if (process.env.NODE_ENV !== 'development') {
        throw new Error('Kubernetes configuration is missing');
      }
      logger.warn(
        'Failed to initialize kubernetes backend: kubernetes config is missing',
      );
      return {
        router: Router(),
      } as unknown as KubernetesBuilderReturn;
    }
    const customResources = this.buildCustomResources();

    const fetcher = this.fetcher ?? this.buildFetcher();

    const clusterSupplier =
      this.clusterSupplier ??
      this.buildClusterSupplier(this.defaultClusterRefreshInterval);

    const serviceLocator =
      this.serviceLocator ??
      this.buildServiceLocator(this.getServiceLocatorMethod(), clusterSupplier);

    const objectsProvider =
      this.objectsProvider ??
      this.buildObjectsProvider({
        logger,
        fetcher,
        serviceLocator,
        customResources,
        objectTypesToFetch: this.getObjectTypesToFetch(),
      });

    const router = this.buildRouter(
      objectsProvider,
      clusterSupplier,
      this.env.catalogApi,
    );

    return {
      clusterSupplier,
      customResources,
      fetcher,
      objectsProvider,
      router,
      serviceLocator,
    };
  }

  public setClusterSupplier(clusterSupplier?: KubernetesClustersSupplier) {
    this.clusterSupplier = clusterSupplier;
    return this;
  }

  public setDefaultClusterRefreshInterval(refreshInterval: Duration) {
    this.defaultClusterRefreshInterval = refreshInterval;
    return this;
  }

  public setObjectsProvider(objectsProvider?: KubernetesObjectsProvider) {
    this.objectsProvider = objectsProvider;
    return this;
  }

  public setFetcher(fetcher?: KubernetesFetcher) {
    this.fetcher = fetcher;
    return this;
  }

  public setServiceLocator(serviceLocator?: KubernetesServiceLocator) {
    this.serviceLocator = serviceLocator;
    return this;
  }

  protected buildCustomResources() {
    const customResources: CustomResource[] = (
      this.env.config.getOptionalConfigArray('kubernetes.customResources') ?? []
    ).map(
      c =>
        ({
          group: c.getString('group'),
          apiVersion: c.getString('apiVersion'),
          plural: c.getString('plural'),
          objectType: 'customresources',
        } as CustomResource),
    );

    this.env.logger.info(
      `action=LoadingCustomResources numOfCustomResources=${customResources.length}`,
    );
    return customResources;
  }

  protected buildClusterSupplier(
    refreshInterval: Duration,
  ): KubernetesClustersSupplier {
    const config = this.env.config;
    return getCombinedClusterSupplier(
      config,
      this.env.discovery,
      refreshInterval,
    );
  }

  protected buildObjectsProvider(
    options: KubernetesObjectsProviderOptions,
  ): KubernetesObjectsProvider {
    return new KubernetesFanOutHandler(options);
  }

  protected buildFetcher(): KubernetesFetcher {
    return new KubernetesClientBasedFetcher({
      kubernetesClientProvider: new KubernetesClientProvider(),
      logger: this.env.logger,
    });
  }

  protected buildServiceLocator(
    method: ServiceLocatorMethod,
    clusterSupplier: KubernetesClustersSupplier,
  ): KubernetesServiceLocator {
    switch (method) {
      case 'multiTenant':
        return this.buildMultiTenantServiceLocator(clusterSupplier);
      case 'http':
        return this.buildHttpServiceLocator(clusterSupplier);
      default:
        throw new Error(
          `Unsupported kubernetes.clusterLocatorMethod "${method}"`,
        );
    }
  }

  protected buildMultiTenantServiceLocator(
    clusterSupplier: KubernetesClustersSupplier,
  ): KubernetesServiceLocator {
    return new MultiTenantServiceLocator(clusterSupplier);
  }

  protected buildHttpServiceLocator(
    _clusterSupplier: KubernetesClustersSupplier,
  ): KubernetesServiceLocator {
    throw new Error('not implemented');
  }

  protected buildRouter(
    objectsProvider: KubernetesObjectsProvider,
    clusterSupplier: KubernetesClustersSupplier,
    catalogApi: CatalogApi,
  ): express.Router {
    const logger = this.env.logger;
    const router = Router();
    router.use(express.json());

    // @deprecated
    router.post('/services/:serviceId', async (req, res) => {
      const serviceId = req.params.serviceId;
      const requestBody: ObjectsByEntityRequest = req.body;
      try {
        const response = await objectsProvider.getKubernetesObjectsByEntity({
          entity: requestBody.entity,
          auth: requestBody.auth || {},
        });
        res.json(response);
      } catch (e) {
        logger.error(
          `action=retrieveObjectsByServiceId service=${serviceId}, error=${e}`,
        );
        res.status(500).json({ error: e.message });
      }
    });

    router.get('/clusters', async (_, res) => {
      const clusterDetails = await this.fetchClusterDetails(clusterSupplier);
      res.json({
        items: clusterDetails.map(cd => ({
          name: cd.name,
          dashboardUrl: cd.dashboardUrl,
          authProvider: cd.authProvider,
          oidcTokenProvider: cd.oidcTokenProvider,
        })),
      });
    });

    addResourceRoutesToRouter(router, catalogApi, objectsProvider);

    return router;
  }

  protected async fetchClusterDetails(
    clusterSupplier: KubernetesClustersSupplier,
  ) {
    const clusterDetails = await clusterSupplier.getClusters();

    this.env.logger.info(
      `action=loadClusterDetails numOfClustersLoaded=${clusterDetails.length}`,
    );

    return clusterDetails;
  }

  protected getServiceLocatorMethod() {
    return this.env.config.getString(
      'kubernetes.serviceLocatorMethod.type',
    ) as ServiceLocatorMethod;
  }

  protected getObjectTypesToFetch() {
    const objectTypesToFetchStrings = this.env.config.getOptionalStringArray(
      'kubernetes.objectTypes',
    ) as KubernetesObjectTypes[];

    const apiVersionOverrides = this.env.config.getOptionalConfig(
      'kubernetes.apiVersionOverrides',
    );

    let objectTypesToFetch;

    if (objectTypesToFetchStrings) {
      objectTypesToFetch = DEFAULT_OBJECTS.filter(obj =>
        objectTypesToFetchStrings.includes(obj.objectType),
      );
    }

    if (apiVersionOverrides) {
      objectTypesToFetch = objectTypesToFetch ?? DEFAULT_OBJECTS;

      for (const obj of objectTypesToFetch) {
        if (apiVersionOverrides.has(obj.objectType)) {
          obj.apiVersion = apiVersionOverrides.getString(obj.objectType);
        }
      }
    }

    return objectTypesToFetch;
  }
}<|MERGE_RESOLUTION|>--- conflicted
+++ resolved
@@ -37,12 +37,9 @@
   KubernetesFanOutHandler,
 } from './KubernetesFanOutHandler';
 import { KubernetesClientBasedFetcher } from './KubernetesFetcher';
-<<<<<<< HEAD
 import { PluginEndpointDiscovery } from '@backstage/backend-common';
-=======
 import { addResourceRoutesToRouter } from '../routes/resourcesRoutes';
 import { CatalogApi } from '@backstage/catalog-client';
->>>>>>> 74f72e53
 
 /**
  *
@@ -51,11 +48,8 @@
 export interface KubernetesEnvironment {
   logger: Logger;
   config: Config;
-<<<<<<< HEAD
   discovery: PluginEndpointDiscovery;
-=======
   catalogApi: CatalogApi;
->>>>>>> 74f72e53
 }
 
 /**
